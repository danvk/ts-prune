import { ignoreComment } from "./constants";
import {
  ExportDeclaration,
  ImportDeclaration,
  Project,
  SourceFile,
  SourceFileReferencingNodes,
  ts,
  Symbol,
<<<<<<< HEAD
  SyntaxKind,
  StringLiteral,
  ObjectBindingPattern,
} from "ts-morph";
import { isDefinitelyUsedImport } from "./util/isDefinitelyUsedImport";
import { getModuleSourceFile } from "./util/getModuleSourceFile";
import { getNodesOfKind } from './util/getNodesOfKind';
import countBy from "lodash/fp/countBy";
=======
} from "ts-morph";
import { isDefinitelyUsedImport } from "./util/isDefinitelyUsedImport";
import { getModuleSourceFile } from "./util/getModuleSourceFile";
import { realpathSync } from "fs";
import countBy from "lodash/fp/countBy";
import identity from "lodash/fp/identity";
import last from "lodash/fp/last";
>>>>>>> 5a6c91e3

type OnResultType = (result: IAnalysedResult) => void;

export enum AnalysisResultTypeEnum {
  POTENTIALLY_UNUSED,
  DEFINITELY_USED
}

export type ResultSymbol = {
  name: string;
  line?: number;
  usedInModule: boolean;
};

export type IAnalysedResult = {
  file: string;
  type: AnalysisResultTypeEnum;
  symbols: ResultSymbol[];
}

function handleExportDeclaration(node: SourceFileReferencingNodes) {
  return (node as ExportDeclaration).getNamedExports().map(n => n.getName());
}

function handleImportDeclaration(node: ImportDeclaration) {
  return (
    [
      ...node.getNamedImports().map(n => n.getName()),
      ...(node.getDefaultImport() ? ['default'] : []),
      ...(node.getNamespaceImport() ? trackWildcardUses(node) : []),
    ]
  );
}

/**
 * Given an `import * as foo from './foo'` import, figure out which symbols in foo are used.
 *
 * If there are uses which cannot be tracked, this returns ["*"].
 */
export const trackWildcardUses = (node: ImportDeclaration) => {
  const clause = node.getImportClause();
  const namespaceImport = clause.getFirstChildByKind(ts.SyntaxKind.NamespaceImport);
  const source = node.getSourceFile();

  const uses = getNodesOfKind(source, ts.SyntaxKind.Identifier)
    .filter(n => (n.getSymbol()?.getDeclarations() ?? []).includes(namespaceImport));

  const symbols: string[] = [];
  for (const use of uses) {
    if (use.getParentIfKind(SyntaxKind.NamespaceImport)) {
      // This is the "import * as module" line.
      continue;
    }

    const p = use.getParentIfKind(SyntaxKind.PropertyAccessExpression);
    if (p) {
      // e.g. `module.x`
      symbols.push(p.getName());
      continue;
    }

    const el = use.getParentIfKind(SyntaxKind.ElementAccessExpression);
    if (el) {
      const arg = el.getArgumentExpression();
      if (arg.getKind() === SyntaxKind.StringLiteral) {
        // e.g. `module['x']`
        symbols.push((arg as StringLiteral).getLiteralText());
        continue;
      }
    }

    const varExp = use.getParentIfKind(SyntaxKind.VariableDeclaration);
    if (varExp) {
      const nameNode = varExp.getNameNode();
      if (nameNode.getKind() === SyntaxKind.ObjectBindingPattern) {
        const binder = (nameNode as ObjectBindingPattern);
        for (const bindEl of binder.getElements()) {
          const p = bindEl.getPropertyNameNode();
          if (p) {
            // e.g. const {z: {a}} = module;
            symbols.push(p.getText());
          } else {
            // e.g. const {x} = module;
            symbols.push(bindEl.getName());
          }
        }
        continue;
      }
    }

    const qualExp = use.getParentIfKind(SyntaxKind.QualifiedName);
    if (qualExp) {
      // e.g. type T = module.TypeName;
      symbols.push(qualExp.getRight().getText());
      continue;
    }

    // If we don't understand a use, be conservative.
    return ['*'];
  }

  return symbols;
};

// like import("../xyz")
function handleDynamicImport(node: SourceFileReferencingNodes) {
  // a dynamic import always imports all elements, so we can't tell if only some are used
  return ["*"];
}

const nodeHandlers = {
  [ts.SyntaxKind.ExportDeclaration.toString()]: handleExportDeclaration,
  [ts.SyntaxKind.ImportDeclaration.toString()]: handleImportDeclaration,
  [ts.SyntaxKind.CallExpression.toString()]: handleDynamicImport,
};

const mustIgnore = (symbol: Symbol, file: SourceFile) => {
  const symbolLinePos = symbol
    .getDeclarations()
    .map((decl) => decl.getStartLinePos())
    .reduce((currentMin, current) => Math.min(currentMin, current), Infinity);

  const comments = file
    .getDescendantAtPos(symbolLinePos)
    .getLeadingCommentRanges();

  if (!comments) {
    return false;
  }

  return last(comments)?.getText().includes(ignoreComment);
};

const lineNumber = (symbol: Symbol) =>
  symbol.getDeclarations().map(decl => decl.getStartLineNumber()).reduce((currentMin, current) => Math.min(currentMin, current), Infinity)

<<<<<<< HEAD
export const getExported = (file: SourceFile) =>
  file.getExportSymbols()
    .filter(symbol => !mustIgnore(symbol, file))
    .map(symbol => ({
=======
export function getExported(file: SourceFile) {
  return file
    .getExportSymbols()
    .filter((symbol) => !mustIgnore(symbol, file))
    .map((symbol) => ({
>>>>>>> 5a6c91e3
      name: symbol.compilerSymbol.name,
      line: lineNumber(symbol)
    }));

/* Returns all the "import './y';" imports, which must be for side effects */
export const importsForSideEffects = (file: SourceFile): IAnalysedResult[] =>
  file
    .getImportDeclarations()
    .map(decl => ({
      moduleSourceFile: getModuleSourceFile(decl),
      definitelyUsed: isDefinitelyUsedImport(decl)
    }))
    .filter(meta => meta.definitelyUsed && !!meta.moduleSourceFile)
    .map(({ moduleSourceFile }) => ({
      file: moduleSourceFile,
      symbols: [],
      type: AnalysisResultTypeEnum.DEFINITELY_USED
    }));

<<<<<<< HEAD
const exportWildCards = (file: SourceFile): IAnalysedResult[] =>
=======

const exportWildCards = (file: SourceFile) =>
>>>>>>> 5a6c91e3
  file
    .getExportDeclarations()
    .filter(decl => decl.getText().includes("*"))
    .map((decl) => ({
      file: getModuleSourceFile(decl),
      symbols: [],
      type: AnalysisResultTypeEnum.DEFINITELY_USED
    }));

const getDefinitelyUsed = (file: SourceFile): IAnalysedResult[] => ([
    ...importsForSideEffects(file),
    ...exportWildCards(file),
  ]);

export const getPotentiallyUnused = (file: SourceFile): IAnalysedResult => {
  const exported = getExported(file);

<<<<<<< HEAD
  const idsInFile = file.getDescendantsOfKind(ts.SyntaxKind.Identifier);
  const referenceCounts = countBy(x => x)((idsInFile || []).map(node => node.getText()));
  const referencedInFile = Object.entries(referenceCounts).flatMap(([name, count]) => count > 1 ? [name] : []);

  const referenced = file
=======
  const idsInFile = file.getDescendantsOfKind(ts.SyntaxKind.Identifier) || [];
  const referenceCounts = countBy(identity, (idsInFile || []).map(node => node.getText()));
  const referencedInFile = Object.entries(referenceCounts).flatMap(([name, count]) => count > 1 ? [name] : []);

  const referenced2D = file
>>>>>>> 5a6c91e3
    .getReferencingNodesInOtherSourceFiles()
    .flatMap((node: SourceFileReferencingNodes) => {
      const kind = node.getKind().toString();
      return nodeHandlers?.[kind]?.(node) ?? [];
    });

<<<<<<< HEAD
  const unused = referenced.includes("*") ? [] :
    exported.filter(exp => !referenced.includes(exp.name))
    .map(exp => ({...exp, usedInModule: referencedInFile.includes(exp.name)}))
=======
  const referenced = ([] as string[]).concat(...referenced2D);

  const unused = referenced.includes("*") ? [] :
    exported.filter(exp => !referenced.includes(exp.name))
      .map(exp => ({ ...exp, usedInModule: referencedInFile.includes(exp.name) }))
>>>>>>> 5a6c91e3

  return {
    file: file.getFilePath(),
    symbols: unused,
    type: AnalysisResultTypeEnum.POTENTIALLY_UNUSED
  };
};

const emitTsConfigEntrypoints = (entrypoints: string[], onResult: OnResultType) =>
  entrypoints.map(file => ({
    file,
    symbols: [],
    type: AnalysisResultTypeEnum.DEFINITELY_USED,
  })).forEach(emittable => onResult(emittable))

export const analyze = (project: Project, onResult: OnResultType, entrypoints: string[]) => {
  project.getSourceFiles().forEach(file => {
    [
      getPotentiallyUnused(file),
      ...getDefinitelyUsed(file),
    ].forEach(onResult);
  });

  emitTsConfigEntrypoints(entrypoints, onResult);
};<|MERGE_RESOLUTION|>--- conflicted
+++ resolved
@@ -7,7 +7,6 @@
   SourceFileReferencingNodes,
   ts,
   Symbol,
-<<<<<<< HEAD
   SyntaxKind,
   StringLiteral,
   ObjectBindingPattern,
@@ -16,15 +15,8 @@
 import { getModuleSourceFile } from "./util/getModuleSourceFile";
 import { getNodesOfKind } from './util/getNodesOfKind';
 import countBy from "lodash/fp/countBy";
-=======
-} from "ts-morph";
-import { isDefinitelyUsedImport } from "./util/isDefinitelyUsedImport";
-import { getModuleSourceFile } from "./util/getModuleSourceFile";
-import { realpathSync } from "fs";
-import countBy from "lodash/fp/countBy";
 import identity from "lodash/fp/identity";
 import last from "lodash/fp/last";
->>>>>>> 5a6c91e3
 
 type OnResultType = (result: IAnalysedResult) => void;
 
@@ -161,18 +153,10 @@
 const lineNumber = (symbol: Symbol) =>
   symbol.getDeclarations().map(decl => decl.getStartLineNumber()).reduce((currentMin, current) => Math.min(currentMin, current), Infinity)
 
-<<<<<<< HEAD
 export const getExported = (file: SourceFile) =>
   file.getExportSymbols()
     .filter(symbol => !mustIgnore(symbol, file))
     .map(symbol => ({
-=======
-export function getExported(file: SourceFile) {
-  return file
-    .getExportSymbols()
-    .filter((symbol) => !mustIgnore(symbol, file))
-    .map((symbol) => ({
->>>>>>> 5a6c91e3
       name: symbol.compilerSymbol.name,
       line: lineNumber(symbol)
     }));
@@ -192,12 +176,7 @@
       type: AnalysisResultTypeEnum.DEFINITELY_USED
     }));
 
-<<<<<<< HEAD
 const exportWildCards = (file: SourceFile): IAnalysedResult[] =>
-=======
-
-const exportWildCards = (file: SourceFile) =>
->>>>>>> 5a6c91e3
   file
     .getExportDeclarations()
     .filter(decl => decl.getText().includes("*"))
@@ -215,36 +194,20 @@
 export const getPotentiallyUnused = (file: SourceFile): IAnalysedResult => {
   const exported = getExported(file);
 
-<<<<<<< HEAD
   const idsInFile = file.getDescendantsOfKind(ts.SyntaxKind.Identifier);
   const referenceCounts = countBy(x => x)((idsInFile || []).map(node => node.getText()));
   const referencedInFile = Object.entries(referenceCounts).flatMap(([name, count]) => count > 1 ? [name] : []);
 
   const referenced = file
-=======
-  const idsInFile = file.getDescendantsOfKind(ts.SyntaxKind.Identifier) || [];
-  const referenceCounts = countBy(identity, (idsInFile || []).map(node => node.getText()));
-  const referencedInFile = Object.entries(referenceCounts).flatMap(([name, count]) => count > 1 ? [name] : []);
-
-  const referenced2D = file
->>>>>>> 5a6c91e3
     .getReferencingNodesInOtherSourceFiles()
     .flatMap((node: SourceFileReferencingNodes) => {
       const kind = node.getKind().toString();
       return nodeHandlers?.[kind]?.(node) ?? [];
     });
 
-<<<<<<< HEAD
   const unused = referenced.includes("*") ? [] :
     exported.filter(exp => !referenced.includes(exp.name))
     .map(exp => ({...exp, usedInModule: referencedInFile.includes(exp.name)}))
-=======
-  const referenced = ([] as string[]).concat(...referenced2D);
-
-  const unused = referenced.includes("*") ? [] :
-    exported.filter(exp => !referenced.includes(exp.name))
-      .map(exp => ({ ...exp, usedInModule: referencedInFile.includes(exp.name) }))
->>>>>>> 5a6c91e3
 
   return {
     file: file.getFilePath(),
