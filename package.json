--- conflicted
+++ resolved
@@ -16,13 +16,8 @@
     "@types/node": "^11.13.11",
     "jest": "^24.8.0",
     "ts-jest": "^24.0.2",
-<<<<<<< HEAD
-    "ts-node": "^8.1.0",
+    "ts-node": "^8.3.0",
     "typescript": "^3.5.2"
-=======
-    "ts-node": "^8.3.0",
-    "typescript": "^3.3.3333"
->>>>>>> 79bc3e72
   },
   "dependencies": {
     "minimist": "^1.2.0",
